--- conflicted
+++ resolved
@@ -51,12 +51,8 @@
         F: FnOnce(Option<Env>) -> Local,
     {
         // Make `env = None` if unable to call into JS
-<<<<<<< HEAD
-        let env = can_call_into_js(env).then_some(env);
-=======
         #[allow(clippy::unnecessary_lazy_evaluations)]
         let env = can_call_into_js(env).then(|| env);
->>>>>>> 0804dada
 
         // Run the user supplied callback, catching panics
         // This is unwind safe because control is never yielded back to the caller
